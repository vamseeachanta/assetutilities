{
  "permissions": {
    "allow": [
      "Bash(uv tool run ruff check:*)",
      "Bash(git add:*)",
      "Bash(uv run pytest:*)",
      "Bash(uv pip install:*)",
      "Bash(uv run:*)",
      "Bash(find:*)",
      "Bash(python:*)",
      "Bash(ls:*)",
      "Bash(timeout:*)",
      "Bash(git commit:*)",
      "Bash(git push:*)",
      "Bash(git remote:*)",
      "Bash(git branch:*)",
      "Bash(git checkout:*)",
      "Bash(git pull:*)",
      "Bash(git gc:*)",
      "Bash(grep:*)",
      "Bash(git tag:*)",
      "Bash(uv build:*)",
      "Bash(uv tool run twine check:*)",
      "Bash(uv tool run twine upload:*)",
      "Bash(uv publish:*)",
<<<<<<< HEAD
      "Bash(mkdir:*)"
=======
      "Bash(uv venv:*)",
      "Bash(uv sync:*)"
>>>>>>> 12a35015
    ],
    "deny": []
  }
}<|MERGE_RESOLUTION|>--- conflicted
+++ resolved
@@ -23,12 +23,9 @@
       "Bash(uv tool run twine check:*)",
       "Bash(uv tool run twine upload:*)",
       "Bash(uv publish:*)",
-<<<<<<< HEAD
       "Bash(mkdir:*)"
-=======
       "Bash(uv venv:*)",
       "Bash(uv sync:*)"
->>>>>>> 12a35015
     ],
     "deny": []
   }
