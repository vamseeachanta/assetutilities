--- conflicted
+++ resolved
@@ -18,12 +18,9 @@
       - pandoc
       - wkhtmltopdf
       - plantuml
-<<<<<<< HEAD
-      - imp
-=======
       - webcolors
       - xlsxwriter
->>>>>>> d77d7d72
+      - imp
       # - popplerqt5 Only available in linux systems
       # - pdfannots
       # - fitz
