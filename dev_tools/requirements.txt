assetutilities
build
twine
bumpver
pyyaml
numpy
pandas
plotly
matplotlib
chardet
python-certifi-win32
webcolors
xlsxwriter
plantuml
pytest
deepdiff
pandoc
wkhtmltopdf
python-docx
black
isort
scrapy==2.12
bs4
gitpython==3.1.31
excel2img; sys_platform == 'win32'
PyPDF2
tabula
sympy>=1.13.3
utm
ruamel.yaml
jinja2
openpyxl
crochet

loguru

<<<<<<< HEAD
selenium
fake_headers

undetected-chromedriver 
parsel
=======
playwright
>>>>>>> 5c70648f
<|MERGE_RESOLUTION|>--- conflicted
+++ resolved
@@ -34,12 +34,10 @@
 
 loguru
 
-<<<<<<< HEAD
+playwright
+
 selenium
 fake_headers
 
 undetected-chromedriver 
-parsel
-=======
-playwright
->>>>>>> 5c70648f
+parsel